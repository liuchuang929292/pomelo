--- conflicted
+++ resolved
@@ -499,10 +499,9 @@
   }
   args = res;
   cb.apply(null);
-};
-
-/**
-<<<<<<< HEAD
+}
+
+/**
  * Get user's choice on connector selecting
  * 
  * @param {Function} cb
@@ -524,7 +523,9 @@
     }
   });
 }
-=======
+};
+
+/**
  * Run server.
  * 
  * @param {Object} server server information
@@ -547,5 +548,4 @@
     }
     starter.sshrun(cmd, server.host);
   }
-};
->>>>>>> b90a432e
+};
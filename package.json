--- conflicted
+++ resolved
@@ -1,10 +1,6 @@
 {
   "name": "pomelo",
-<<<<<<< HEAD
-  "version": "0.5.5",
-=======
   "version": "0.6.0",
->>>>>>> ed206445
   "private": false,
   "homepage": "https://github.com/NetEase/pomelo",
   "repository": {
@@ -36,15 +32,9 @@
     "cliff": "0.1.8",
     "mkdirp": "0.3.3",
     "pomelo-loader": "0.0.4",
-<<<<<<< HEAD
-    "pomelo-rpc": "0.1.6",
-    "pomelo-protocol": "0.1.2",
-    "pomelo-admin": "0.1.6",
-=======
     "pomelo-rpc": "0.2.0",
     "pomelo-protocol": "0.1.2",
     "pomelo-admin": "0.2.0",
->>>>>>> ed206445
     "pomelo-monitor": "0.3.5",
     "pomelo-logger": "0.1.1",
     "ws": "0.4.25",

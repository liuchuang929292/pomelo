{
  "name": "pomelo",
<<<<<<< HEAD
  "version": "0.7.7",
=======
  "version": "0.8.0",
>>>>>>> 211e2dc8
  "private": false,
  "homepage": "https://github.com/NetEase/pomelo",
  "repository": {
    "type": "git",
    "url": "https://github.com/NetEase/pomelo.git"
  },
  "bugs": {
    "url": "https://github.com/NetEase/pomelo/issues"
  },
  "licenses": [
    {
      "type": "MIT",
      "url": "https://github.com/NetEase/pomelo#license"
    }
  ],
 "keywords": [
    "pomelo",
    "framework",
    "game",
    "web",
    "realtime",
    "server"
  ],
  "dependencies": {
    "socket.io": "0.9.16",
    "async": "0.2.5",
    "seq-queue": "0.0.5",
    "crc": "0.2.0",
    "cliff": "0.1.8",
    "mkdirp": "0.3.3",
<<<<<<< HEAD
    "pomelo-loader": "0.0.6",
    "pomelo-rpc": "0.2.4",
    "pomelo-protocol": "0.1.2",
    "pomelo-admin": "0.2.6",
=======
    "pomelo-loader": "0.0.5",
    "pomelo-rpc": "0.2.5",
    "pomelo-protocol": "0.1.3",
    "pomelo-admin": "0.2.7",
>>>>>>> 211e2dc8
    "pomelo-monitor": "0.3.7",
    "pomelo-logger": "0.1.2",
    "pomelo-schedule": "0.3.4",
    "ws": "0.4.25",
    "toobusy": "0.2.2",
    "pomelo-protobuf": "0.4.0",
    "node-bignumber": "1.2.1",
    "commander": "2.0.0"
  },
  "bin": {
    "pomelo": "./bin/pomelo"
  },
  "devDependencies": {
    "should": ">=0.0.1",
    "mocha": ">=0.0.1",
    "socket.io-client": ">=0.0.1",
    "jscoverage": ">=0.0.1",
    "muk": ">=0.0.1",
    "grunt": "~0.4.2",
    "grunt-mocha-test": "0.8.x",
    "grunt-jscoverage": "0.0.3",
    "grunt-contrib-clean" : "0.5.x"
  }
}<|MERGE_RESOLUTION|>--- conflicted
+++ resolved
@@ -1,10 +1,6 @@
 {
   "name": "pomelo",
-<<<<<<< HEAD
-  "version": "0.7.7",
-=======
   "version": "0.8.0",
->>>>>>> 211e2dc8
   "private": false,
   "homepage": "https://github.com/NetEase/pomelo",
   "repository": {
@@ -35,17 +31,10 @@
     "crc": "0.2.0",
     "cliff": "0.1.8",
     "mkdirp": "0.3.3",
-<<<<<<< HEAD
     "pomelo-loader": "0.0.6",
-    "pomelo-rpc": "0.2.4",
-    "pomelo-protocol": "0.1.2",
-    "pomelo-admin": "0.2.6",
-=======
-    "pomelo-loader": "0.0.5",
     "pomelo-rpc": "0.2.5",
     "pomelo-protocol": "0.1.3",
     "pomelo-admin": "0.2.7",
->>>>>>> 211e2dc8
     "pomelo-monitor": "0.3.7",
     "pomelo-logger": "0.1.2",
     "pomelo-schedule": "0.3.4",

--- conflicted
+++ resolved
@@ -3,10 +3,7 @@
  */
 
 var pomelo = require('../pomelo');
-<<<<<<< HEAD
-=======
 var DefaultScheduler = require('../scheduler/direct');
->>>>>>> 7c17842a
 
 module.exports = function(app, opts) {
   return new Scheduler(app, opts);

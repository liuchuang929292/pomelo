--- conflicted
+++ resolved
@@ -66,11 +66,7 @@
     logger.warn('enableRpcLog is deprecated in 0.8.0, please use app.rpcFilter(pomelo.rpcFilters.rpcLog())');
   }
   var rpcBefores = this.app.get(Constants.KEYWORDS.RPC_BEFORE_FILTER);
-<<<<<<< HEAD
   var rpcAfters = this.app.get(Constants.KEYWORDS.RPC_AFTER_FILTER);
-=======
-  var rpcAfters = this.app.get(Constants.KEYWORDS.RPC_BEFORE_FILTER);
->>>>>>> e3201057
   var rpcErrorHandler = this.app.get(Constants.RESERVED.RPC_ERROR_HANDLER);
 
   if(!!rpcBefores) {

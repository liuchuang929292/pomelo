var util = require('util');
var EventEmitter = require('events').EventEmitter;
var net = require('net');
var HybridSocket = require('./hybridsocket');
var Switcher = require('./hybrid/switcher');
var Handshake = require('./commands/handshake');
var Heartbeat = require('./commands/heartbeat');
var Kick = require('./commands/kick');
var Message = require('pomelo-protocol').Message;
var Constants = require('../util/constants');
var logger = require('pomelo-logger').getLogger('pomelo', __filename);

var curId = 1;

/**
 * Connector that manager low level connection and protocol bewteen server and client.
 * Develper can provide their own connector to switch the low level prototol, such as tcp or probuf.
 */
var Connector = function(port, host, opts) {
  if (!(this instanceof Connector)) {
    return new Connector(port, host, opts);
  }

  EventEmitter.call(this);

  opts = opts || {};

  this.port = port;
  this.host = host;
  this.useDict = opts.useDict;
  this.useProtobuf = opts.useProtobuf;
  this.handshake = new Handshake(opts);
  this.heartbeat = new Heartbeat(opts);
  this.distinctHost = opts.distinctHost;
  this.closeMethod = opts.closeMethod;
  this.timeout = opts.timeout;

  this.switcher = null;
};

util.inherits(Connector, EventEmitter);

module.exports = Connector;

/**
 * Start connector to listen the specified port
 */
Connector.prototype.start = function(cb) {
  var app = require('../pomelo').app;
  this.tcpServer = net.createServer();
<<<<<<< HEAD
  this.switcher = new Switcher(this.tcpServer, self.timeout, self.closeMethod);
=======
  this.switcher = new Switcher(this.tcpServer, this.timeout);
  this.connector = app.components.__connector__.connector;
  this.dictionary = app.components.__dictionary__;
  this.protobuf = app.components.__protobuf__;
  this.decodeIO_protobuf = app.components.__decodeIO__protobuf__;
>>>>>>> e3201057

  var self = this;
  this.switcher.on('connection', function(socket) {
    var hybridsocket = new HybridSocket(curId++, socket);

    hybridsocket.on('handshake',
      self.handshake.handle.bind(self.handshake, hybridsocket));

    hybridsocket.on('heartbeat',
      self.heartbeat.handle.bind(self.heartbeat, hybridsocket));

    hybridsocket.on('disconnect',
      self.heartbeat.clear.bind(self.heartbeat, hybridsocket.id));

    hybridsocket.on('closing', Kick.handle.bind(null, hybridsocket));

    self.emit('connection', hybridsocket);
  });

  if(!!this.distinctHost) {
    this.tcpServer.listen(this.port, this.host);
  } else {
    this.tcpServer.listen(this.port);
  }

  process.nextTick(cb);
};

Connector.prototype.stop = function(force, cb) {
  this.switcher.close();
  this.tcpServer.close();

  process.nextTick(cb);
};

Connector.encode = Connector.prototype.encode = function(reqId, route, msg) {
  if(!!reqId) {
    return composeResponse(this, reqId, route, msg);
  } else {
    return composePush(this, route, msg);
  }
};

Connector.decode = Connector.prototype.decode = function(msg) {
  msg = Message.decode(msg.body);
  var route = msg.route;

  // decode use dictionary
  if(!!msg.compressRoute) {
    if(!!this.connector.useDict) {
      var abbrs = this.dictionary.getAbbrs();
      if(!abbrs[route]) {
        logger.error('dictionary error! no abbrs for route : %s', route);
        return null;
      }
      route = msg.route = abbrs[route];
    } else {
      logger.error('fail to uncompress route code for msg: %j, server not enable dictionary.', msg);
      return null;
    }
  }

  // decode use protobuf
  if(!!this.protobuf && !!this.protobuf.getProtos().client[route]) {
    msg.body = this.protobuf.decode(route, msg.body);
  } else if(!!this.decodeIO_protobuf && !!this.decodeIO_protobuf.check(Constants.RESERVED.CLIENT, route)) {
    msg.body = this.decodeIO_protobuf.decode(route, msg.body);
  } else {
    msg.body = JSON.parse(msg.body.toString('utf8'));
  }

  return msg;
};

var composeResponse = function(server, msgId, route, msgBody) {
  if(!msgId || !route || !msgBody) {
    return null;
  }
  msgBody = encodeBody(server, route, msgBody);
  return Message.encode(msgId, Message.TYPE_RESPONSE, 0, null, msgBody);
};

var composePush = function(server, route, msgBody) {
  if(!route || !msgBody){
    return null;
  }
  msgBody = encodeBody(server, route, msgBody);
  // encode use dictionary
  var compressRoute = 0;
  var dict = server.dictionary.getDict();
  if(!!server.connector.useDict && !!dict[route]) {
    route = dict[route];
    compressRoute = 1;
  }
  return Message.encode(0, Message.TYPE_PUSH, compressRoute, route, msgBody);
};

var encodeBody = function(server, route, msgBody) {
    // encode use protobuf
  if(!!server.protobuf && !!server.protobuf.getProtos().server[route]) {
    msgBody = server.protobuf.encode(route, msgBody);
  } else if(!!server.decodeIO_protobuf && !!server.decodeIO_protobuf.check(Constants.RESERVED.SERVER, route)) {
     msgBody = server.decodeIO_protobuf.encode(route, msgBody);
  } else {
    msgBody = new Buffer(JSON.stringify(msgBody), 'utf8');
  }
  return msgBody;
};<|MERGE_RESOLUTION|>--- conflicted
+++ resolved
@@ -48,15 +48,12 @@
 Connector.prototype.start = function(cb) {
   var app = require('../pomelo').app;
   this.tcpServer = net.createServer();
-<<<<<<< HEAD
   this.switcher = new Switcher(this.tcpServer, self.timeout, self.closeMethod);
-=======
-  this.switcher = new Switcher(this.tcpServer, this.timeout);
+  
   this.connector = app.components.__connector__.connector;
   this.dictionary = app.components.__dictionary__;
   this.protobuf = app.components.__protobuf__;
   this.decodeIO_protobuf = app.components.__decodeIO__protobuf__;
->>>>>>> e3201057
 
   var self = this;
   this.switcher.on('connection', function(socket) {

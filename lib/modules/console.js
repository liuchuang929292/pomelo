--- conflicted
+++ resolved
@@ -26,21 +26,6 @@
 };
 
 Module.prototype.monitorHandler = function(agent, msg, cb) {
-<<<<<<< HEAD
-  if(msg.signal === 'stop') {
-    if(agent.type === 'master') return;
-    this.app.stop(true);
-  } else {
-    var serverId = agent.id;
-    var serverType = agent.type;
-    var pid = process.pid;
-    var heapUsed = (process.memoryUsage().heapUsed/(1000 * 1000)).toFixed(2);
-    var uptime = (process.uptime()/60).toFixed(2);
-    utils.invokeCallback(cb, {
-        serverId: serverId,
-        body: {serverId:serverId, serverType: serverType, pid:pid, heapUsed:heapUsed, uptime:uptime}
-    });
-=======
   switch(msg.signal) {
     case 'stop':
       if(agent.type === 'master') return;
@@ -66,7 +51,6 @@
     default:
       logger.error('receive error signal: %j', msg);
       break;
->>>>>>> b90a432e
   }
 };
 
@@ -158,26 +142,8 @@
 };
 
 var add = function(app, msg, cb) {
-<<<<<<< HEAD
-  var server = {};
-  var args = msg.args;
-  for(var i =0; i<args.length; i++) {
-    if(args[i].indexOf('=') < 0) {
-      utils.invokeCallback(cb, new Error('Error server parameters format.'), null);
-      return;
-    }
-    var pairs = args[i].split('=');
-    var key = pairs[0];
-    if(!!ServerInfo[key])
-      ServerInfo[key] = 'matched';
-    server[pairs[0]] = pairs[1];
-  }
-
-  if(isReady()) {
-=======
   var server = parseArgs(msg, ServerInfo, cb);
   if(isReady(ServerInfo)) {
->>>>>>> b90a432e
     checkPort(server, function(status){
       if(status === 'busy') {
         utils.invokeCallback(cb, new Error('Port occupied already, check your server to add.'));
@@ -194,17 +160,11 @@
         });
       }
     });
-<<<<<<< HEAD
-  }
-  else
-    utils.invokeCallback(cb, new Error('Miss necessary server parameters.'), null);
-=======
   } else {
     cb(new Error('Miss necessary server parameters.'), null);
   }
   reset(ServerInfo);
 };
->>>>>>> b90a432e
 
 var addCron = function(app, agent, msg, cb) {
   var cron = parseArgs(msg, CronInfo, cb);

/*!
 * Pomelo -- consoleModule serverStop stop/kill
 * Copyright(c) 2012 fantasyni <fantasyni@163.com>
 * MIT Licensed
 */
var logger = require('pomelo-logger').getLogger('pomelo', __filename);
var countDownLatch = require('../util/countDownLatch');
var utils = require('../util/utils');
var Constants = require('../util/constants');
var starter = require('../master/starter');
var TIME_WAIT_KILL = 5000;
var TIME_WAIT_STOP = 3000;

module.exports = function(opts) {
  return new Module(opts);
};

module.exports.moduleId = '__console__';

var Module = function(opts) {
  opts = opts || {};
  this.app = opts.app;
  this.starter = opts.starter;
  this.interval = opts.interval || 5;
};

Module.prototype.monitorHandler = function(agent, msg, cb) {
  switch(msg.signal) {
    case 'stop':
      if(agent.type === 'master') {
        return;
      }
      this.app.stop(true);
      break;
    case 'list':
      var serverId = agent.id;
      var serverType = agent.type;
      var pid = process.pid;
      var heapUsed = (process.memoryUsage().heapUsed/(1000 * 1000)).toFixed(2);
      var uptime = (process.uptime()/60).toFixed(2);
      cb({
        serverId: serverId,
        body: {serverId:serverId, serverType: serverType, pid:pid, heapUsed:heapUsed, uptime:uptime}
      });
      break;
    case 'addCron':
      this.app.addCrons([msg.cron]);
      break;
    case 'removeCron':
      this.app.removeCrons([msg.cron]);
      break;
    default:
      logger.error('receive error signal: %j', msg);
      break;
  }
};

Module.prototype.clientHandler = function(agent, msg, cb) {
  var app = this.app;
  switch(msg.signal) {
    case 'kill':
      kill(app, agent, msg, cb);
      break;
    case 'stop':
      stop(app, agent, msg, cb);
      break;
    case 'list':
      list(agent, msg, cb);
      break;
    case 'add':
      add(app, msg, cb);
      break;
    case 'addCron':
      addCron(app, agent, msg, cb);
      break;
    case 'removeCron':
      removeCron(app, agent, msg, cb);
      break;
    default:
      utils.invokeCallback(cb, new Error('The command cannot be recognized, please check.'), null);
      break;
  }
};

var kill = function(app, agent, msg, cb) {
  var sid, record;
  var pids = [];
  var serverIds = [];
  for(sid in agent.idMap) {
    record = agent.idMap[sid];
    if(record.type !== 'master') {
      serverIds.push(record.id);
      pids.push(record.pid);
    }
  }
  if(!pids.length || !serverIds.length) {
      utils.invokeCallback(cb, new Error('Cannot find servers to kill.'), null);
      return;
  }
  setTimeout(function() {
    starter.kill(app, pids, serverIds);
    utils.invokeCallback(cb, null, { status: "all" });
    app.stop(true);
  }, TIME_WAIT_KILL);
};

var stop = function(app, agent, msg, cb) {
  var serverIds = msg.ids;
  if(!!serverIds.length) {
    var servers = app.getServers();
    for(var i=0; i<serverIds.length; i++) {
      var serverId = serverIds[i];
      if(!servers[serverId]) {
        utils.invokeCallback(cb, new Error('Cannot find the server to stop.'), null);
      } else {
        agent.notifyById(serverId, module.exports.moduleId, { signal: msg.signal });
      }
    }
    utils.invokeCallback(cb, null, { status: "part" });
  } else {
    agent.notifyAll(module.exports.moduleId, { signal: msg.signal });
    setTimeout(function(){
      app.stop(true);
      utils.invokeCallback(cb, null, { status: "all" });
    },TIME_WAIT_STOP);
  }
};

var list = function(agent, msg, cb) {
  var sid, record;
  var serverInfo = {};
  var count = utils.size(agent.idMap);
  var latch = countDownLatch.createCountDownLatch(count, function() {
    utils.invokeCallback(cb, null, { msg: serverInfo });
  });

  var callback = function(msg) {
    serverInfo[msg.serverId] = msg.body;
    latch.done();
  };
  for(sid in agent.idMap) {
    record = agent.idMap[sid];
    agent.request(record.id, module.exports.moduleId, { signal: msg.signal }, callback);
  }
};

var add = function(app, msg, cb) {
<<<<<<< HEAD
  var server = parseArgs(msg, ServerInfo, cb);
  if(isReady(ServerInfo)) {
    utils.checkPort(server, function(status) {
      if(status === 'busy') {
        utils.invokeCallback(cb, new Error('Port occupied already, check your server to add.'));
      } else {
        app.addServers(server);
        starter.run(app, server, function(err) {
          if(err) {
            utils.invokeCallback(cb, new Error(err), null);
            return;
          }
        });
        process.nextTick(function() {
          utils.invokeCallback(cb, null, { status: "ok" });
        });
      }
    });
=======
  if(checkCluster(msg)) {
    startCluster(app, msg, cb);
>>>>>>> 211e2dc8
  } else {
    startServer(app, msg, cb);
  }
  reset(ServerInfo);
};

var addCron = function(app, agent, msg, cb) {
  var cron = parseArgs(msg, CronInfo, cb);
  sendCronInfo(cron, agent, msg, CronInfo, cb);
};

var removeCron = function(app, agent, msg, cb) {
  var cron = parseArgs(msg, RemoveCron, cb);
  sendCronInfo(cron, agent, msg, RemoveCron, cb);
};

<<<<<<< HEAD
var ServerInfo = {
  host: 'unmatched',
  port: 'unmatched',
  id:   'unmatched',
  serverType: 'unmatched'
};

var CronInfo = {
  id: 'unmatched',
  action: 'unmatched',
  time: 'unmatched'
};

var RemoveCron = {
  id: 'unmatched'
};

function isReady(info) {
  for(var key in info) {
    if(info[key] === 'unmatched')
      return false;
  }
  return true;
};

function reset(info) {
  for(var key in info){
    info[key] = 'unmatched';
  }
};

function parseArgs(msg, info, cb) {
=======
var checkPort = function(server, cb) {
  if (!server.port && !server.clientPort) {
    utils.invokeCallback(cb, 'leisure');
    return;
  }

  var p = server.port || server.clientPort;
  var host = server.host;
  var cmd = 'netstat -tln | grep ';
  if (!utils.isLocal(host)) {
    cmd = 'ssh ' + host + ' ' + cmd;
  }

  exec(cmd + p, function(err, stdout, stderr) {
    if (stdout || stderr) {
      utils.invokeCallback(cb, 'busy');
    } else {
      p = server.clientPort;
      exec(cmd + p, function(err, stdout, stderr) {
        if (stdout || stderr) {
          utils.invokeCallback(cb, 'busy');
        } else {
          utils.invokeCallback(cb, 'leisure');
        }
      });
    }
  });
};

var parseArgs = function(msg, info, cb) {
>>>>>>> 211e2dc8
  var rs = {};
  var args = msg.args;
  for(var i =0; i<args.length; i++) {
    if(args[i].indexOf('=') < 0) {
      cb(new Error('Error server parameters format.'), null);
      return;
    }
    var pairs = args[i].split('=');
    var key = pairs[0];
    if(!!info[key]) {
      info[key] = 1;
    }
    rs[pairs[0]] = pairs[1];
  }
  return rs;
};

var sendCronInfo = function(cron, agent, msg, info, cb) {
  if(isReady(info) && (cron.serverId || cron.serverType)) {
    if(!!cron.serverId) {
      agent.notifyById(cron.serverId, module.exports.moduleId, { signal: msg.signal, cron: cron });
    } else {
      agent.notifyByType(cron.serverType, module.exports.moduleId, { signal: msg.signal, cron: cron });
    }
    process.nextTick(function() {
      cb(null, { status: "ok" });
    });
  } else {
    cb(new Error('Miss necessary server parameters.'), null);
  }
  reset(info);
};

var startServer = function(app, msg, cb) {
  var server = parseArgs(msg, ServerInfo, cb);
  if(isReady(ServerInfo)) {
    checkPort(server, function(status) {
      if(status === 'busy') {
        utils.invokeCallback(cb, new Error('Port occupied already, check your server to add.'));
      } else {
        starter.run(app, server, function(err) {
          if(err) {
            utils.invokeCallback(cb, new Error(err), null);
            return;
          }
        });
        process.nextTick(function() {
          utils.invokeCallback(cb, null, { status: "ok" });
        });
      }
    });
  } else {
    cb(new Error('Miss necessary server parameters.'), null);
  }
};

var startCluster = function(app, msg, cb) {
  var serverMap = {};
  var fails = [];
  var successFlag;
  var serverInfo = parseArgs(msg, ClusterInfo, cb);
  utils.loadCluster(app, serverInfo, serverMap);
  var count = utils.size(serverMap);
  var latch = countDownLatch.createCountDownLatch(count, function() {
    if(!successFlag) {
      utils.invokeCallback(cb, new Error('all servers start failed.'));
      return;
    }
    utils.invokeCallback(cb, null, fails);
  });

  var start = function(server) {
    return (function() {
      checkPort(server, function(status) {
        if(status === 'busy') {
          fails.push(server);
          latch.done();
        } else {
          starter.run(app, server, function(err) {
            if(err) {
              fails.push(server);
              latch.done();
            }
          });
          process.nextTick(function() {
            successFlag = true;
            latch.done();
          });
        }
      });
    })();
  };
  for(var key in serverMap) {
    var server = serverMap[key];
    start(server);
  }
};

var checkCluster = function(msg) {
  var flag = false;
  var args = msg.args;
  for(var i=0; i < args.length; i++) {
    if(utils.startsWith(args[i], Constants.Reserved.CLUSTER_COUNT)) {
      flag = true;
    }
  }
  return flag;
};

var isReady = function(info) {
  for(var key in info) {
    if(info[key]) {
      return false;
    }
  }
  return true;
};

var reset = function(info) {
  for(var key in info) {
    info[key] = 0;
  }
};

var ServerInfo = {
  host: 0,
  port: 0,
  id:   0,
  serverType: 0
};

var CronInfo = {
  id: 0,
  action: 0,
  time: 0
};

var RemoveCron = {
  id: 0
};

var ClusterInfo = {
  host: 0,
  port: 0,
  cluster: 0,
  clusterCount: 0
};<|MERGE_RESOLUTION|>--- conflicted
+++ resolved
@@ -145,29 +145,8 @@
 };
 
 var add = function(app, msg, cb) {
-<<<<<<< HEAD
-  var server = parseArgs(msg, ServerInfo, cb);
-  if(isReady(ServerInfo)) {
-    utils.checkPort(server, function(status) {
-      if(status === 'busy') {
-        utils.invokeCallback(cb, new Error('Port occupied already, check your server to add.'));
-      } else {
-        app.addServers(server);
-        starter.run(app, server, function(err) {
-          if(err) {
-            utils.invokeCallback(cb, new Error(err), null);
-            return;
-          }
-        });
-        process.nextTick(function() {
-          utils.invokeCallback(cb, null, { status: "ok" });
-        });
-      }
-    });
-=======
   if(checkCluster(msg)) {
     startCluster(app, msg, cb);
->>>>>>> 211e2dc8
   } else {
     startServer(app, msg, cb);
   }
@@ -184,40 +163,7 @@
   sendCronInfo(cron, agent, msg, RemoveCron, cb);
 };
 
-<<<<<<< HEAD
-var ServerInfo = {
-  host: 'unmatched',
-  port: 'unmatched',
-  id:   'unmatched',
-  serverType: 'unmatched'
-};
-
-var CronInfo = {
-  id: 'unmatched',
-  action: 'unmatched',
-  time: 'unmatched'
-};
-
-var RemoveCron = {
-  id: 'unmatched'
-};
-
-function isReady(info) {
-  for(var key in info) {
-    if(info[key] === 'unmatched')
-      return false;
-  }
-  return true;
-};
-
-function reset(info) {
-  for(var key in info){
-    info[key] = 'unmatched';
-  }
-};
-
-function parseArgs(msg, info, cb) {
-=======
+
 var checkPort = function(server, cb) {
   if (!server.port && !server.clientPort) {
     utils.invokeCallback(cb, 'leisure');
@@ -248,7 +194,6 @@
 };
 
 var parseArgs = function(msg, info, cb) {
->>>>>>> 211e2dc8
   var rs = {};
   var args = msg.args;
   for(var i =0; i<args.length; i++) {

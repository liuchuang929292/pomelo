--- conflicted
+++ resolved
@@ -98,12 +98,9 @@
    TIME_WAIT_COUNTDOWN: 10 * 1000,
    TIME_WAIT_MASTER_KILL: 2 * 60 * 1000,
    TIME_WAIT_MONITOR_KILL: 2 * 1000,
-<<<<<<< HEAD
    TIME_WAIT_PING: 30 * 1000,
    TIME_WAIT_MAX_PING: 5 * 60 * 1000
-=======
    DEFAULT_UDP_HEARTBEAT_TIME: 20 * 1000,
    DEFAULT_UDP_HEARTBEAT_TIMEOUT: 100 * 1000
->>>>>>> c2268d3f
  }
 };
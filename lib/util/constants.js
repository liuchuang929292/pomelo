module.exports = {
  KEYWORDS: {
    BEFORE_FILTER: '__befores__',
    AFTER_FILTER: '__afters__',
    GLOBAL_BEFORE_FILTER: '__globalBefores__',
    GLOBAL_AFTER_FILTER: '__globalAfters__',
    ROUTE: '__routes__',
    BEFORE_STOP_HOOK: '__beforeStopHook__',
    MODULE: '__modules__',
    SERVER_MAP: '__serverMap__',
    RPC_BEFORE_FILTER: '__rpcBefores__',
    RPC_AFTER_FILTER: '__rpcAfters__',
    MASTER_WATCHER: '__masterwatcher__',
    MONITOR_WATCHER: '__monitorwatcher__'
 },

  FILEPATH: {
    MASTER: '/config/master.json',
    SERVER: '/config/servers.json',
    CRON: '/config/crons.json',
    LOG: '/config/log4js.json',
    SERVER_PROTOS: '/config/serverProtos.json',
    CLIENT_PROTOS: '/config/clientProtos.json',
    MASTER_HA: '/config/masterha.json',
    LIFECYCLE: '/lifecycle.js',
    SERVER_DIR: '/app/servers/'
  },

  DIR: {
    HANDLER: 'handler',
    REMOTE: 'remote',
    CRON: 'cron',
    LOG: 'logs',
    SCRIPT: 'scripts',
    EVENT: 'events',
    COMPONENT: 'components'
  },

  RESERVED: {
    BASE: 'base',
    MAIN: 'main',
    MASTER: 'master',
    SERVERS: 'servers',
    ENV: 'env',
    CPU: 'cpu',
    ENV_DEV: 'development',
    ENV_PRO: 'production',
    ALL: 'all',
    SERVER_TYPE: 'serverType',
    SERVER_ID: 'serverId',
    CURRENT_SERVER: 'curServer',
    MODE: 'mode',
    TYPE: 'type',
    CLUSTER: 'clusters',
    STAND_ALONE: 'stand-alone',
    START: 'start',
    AFTER_START: 'afterStart',
    CRONS: 'crons',
    ERROR_HANDLER: 'errorHandler',
    GLOBAL_ERROR_HANDLER: 'globalErrorHandler',
    AUTO_RESTART: 'auto-restart',
    CLUSTER_COUNT: 'clusterCount',
    CLUSTER_PREFIX: 'cluster-server-',
    CLUSTER_SIGNAL: '++',
<<<<<<< HEAD
    RPC_ERROR_HANDLER: 'rpcErrorHandler'
=======
    RPC_ERROR_HANDLER: 'rpcErrorHandler',
    SERVER: 'server',
    CLIENT: 'client',
    STARTID: 'startId'
>>>>>>> e3201057
  },

  COMMAND: {
    TASKSET: 'taskset',
    KILL: 'kill',
    TASKKILL: 'taskkill',
    SSH: 'ssh'
  },

  PLATFORM: {
    WIN: 'win32',
    LINUX: 'linux'
  },

  LIFECYCLE: {
    BEFORE_STARTUP: 'beforeStartup',
    BEFORE_SHUTDOWN: 'beforeShutdown',
    AFTER_STARTUP: 'afterStartup',
    AFTER_STARTALL: 'afterStartAll'
 },

 TIME: {
   TIME_WAIT_STOP: 3 * 1000,
   TIME_WAIT_KILL: 5 * 1000,
   TIME_WAIT_RESTART: 5 * 1000,
   TIME_WAIT_COUNTDOWN: 10 * 1000
 }
};<|MERGE_RESOLUTION|>--- conflicted
+++ resolved
@@ -62,14 +62,10 @@
     CLUSTER_COUNT: 'clusterCount',
     CLUSTER_PREFIX: 'cluster-server-',
     CLUSTER_SIGNAL: '++',
-<<<<<<< HEAD
-    RPC_ERROR_HANDLER: 'rpcErrorHandler'
-=======
     RPC_ERROR_HANDLER: 'rpcErrorHandler',
     SERVER: 'server',
     CLIENT: 'client',
     STARTID: 'startId'
->>>>>>> e3201057
   },
 
   COMMAND: {
@@ -95,6 +91,8 @@
    TIME_WAIT_STOP: 3 * 1000,
    TIME_WAIT_KILL: 5 * 1000,
    TIME_WAIT_RESTART: 5 * 1000,
-   TIME_WAIT_COUNTDOWN: 10 * 1000
+   TIME_WAIT_COUNTDOWN: 10 * 1000,
+   TIME_WAIT_MASTER_KILL: 2 * 60 * 1000,
+   TIME_WAIT_MONITOR_KILL: 2 * 1000
  }
 };
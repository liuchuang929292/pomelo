module.exports = {
  KeyWords: {
    BEFORE_FILTER: '__befores__',
    AFTER_FILTER: '__afters__',
    GLOBAL_BEFORE_FILTER: '__globalBefores__',
    GLOBAL_AFTER_FILTER: '__globalAfters__',
    ROUTE: '__routes__',
    BEFORE_STOP_HOOK: '__beforeStopHook__',
    MODULE: '__modules__',
    SERVER_MAP: '__serverMap__'
  },

  FilePath: {
<<<<<<< HEAD
 	  MASTER: '/config/master.json',
 	  SERVER: '/config/servers.json',
 	  CRON: '/config/crons.json',
 	  LOG: '/config/log4js.json',
 	  SERVER_PROTOS: '/config/serverProtos.json',
 	  CLIENT_PROTOS: '/config/clientProtos.json',
    MASTER_HA: '/config/masterha.json',
    LIFECYCLE: '/lifecycle.js',
    SERVER_DIR: '/app/servers/'
 },
=======
    MASTER: '/config/master.json',
    SERVER: '/config/servers.json',
    CRON: '/config/crons.json',
    LOG: '/config/log4js.json',
    SERVER_PROTOS: '/config/serverProtos.json',
    CLIENT_PROTOS: '/config/clientProtos.json'
  },
>>>>>>> d5ad992b

  Dir: {
    HANDLER: 'handler',
    REMOTE: 'remote',
    CRON: 'cron',
    LOG: 'logs',
    SCRIPT: 'scripts',
    EVENT: 'events',
    COMPONENT: 'components'
  },

<<<<<<< HEAD
 Reserved: {
 	 BASE: 'base',
 	 MAIN: 'main',
   MASTER: 'master',
   SERVERS: 'servers',
   ENV: 'env',
   CPU: 'cpu',
   ENV_DEV: 'development',
   ENV_PRO: 'production',
   ALL: 'all',
   SERVER_TYPE: 'serverType',
   SERVER_ID: 'serverId',
   CURRENT_SERVER: 'curServer',
   MODE: 'mode',
   CLUSTER: 'clusters',
   STAND_ALONE: 'stand-alone',
   START: 'start',
   AFTER_START: 'afterStart',
   CRONS: 'crons',
   ERROR_HANDLER: 'errorHandler',
   GLOBAL_ERROR_HANDLER: 'globalErrorHandler',
   AUTO_RESTART: 'auto-restart',
   START_CLUSTER: 'cluster',
   CLUSTER_COUNT: 'clusterCount',
   CLUSTER_PREFIX: 'cluster-server-',
   CLUSTER_SIGNAL: '++'
 },
=======
  Reserved: {
    BASE: 'base',
    MAIN: 'main',
    MASTER: 'master',
    SERVERS: 'servers',
    ENV: 'env',
    CPU: 'cpu',
    ENV_DEV: 'development',
    ENV_PRO: 'production',
    ALL: 'all',
    SERVER_TYPE: 'serverType',
    SERVER_ID: 'serverId',
    CURRENT_SERVER: 'curServer',
    MODE: 'mode',
    CLUSTER: 'clusters',
    STAND_ALONE: 'stand-alone',
    START: 'start',
    AFTER_START: 'afterStart',
    CRONS: 'crons',
    ERROR_HANDLER: 'errorHandler',
    GLOBAL_ERROR_HANDLER: 'globalErrorHandler',
    AUTO_RESTART: 'auto-restart'
  },
>>>>>>> d5ad992b

  COMMAND: {
    TASKSET: 'taskset',
    KILL: 'kill',
    TASKKILL: 'taskkill',
    SSH: 'ssh'
  },

<<<<<<< HEAD
 PLATFORM: {
   WIN: 'win32',
   LINUX: 'linux'
 },

 LIFECYCLE: {
   BEFORE_STARTUP: 'beforeStartup',
   BEFORE_SHUTDOWN: 'beforeShutdown',
   AFTER_STARTUP: 'afterStartup'
 }
=======
  PLATFORM: {
    WIN: 'win32',
    LINUX: 'linux'
  }
>>>>>>> d5ad992b
};<|MERGE_RESOLUTION|>--- conflicted
+++ resolved
@@ -11,26 +11,16 @@
   },
 
   FilePath: {
-<<<<<<< HEAD
- 	  MASTER: '/config/master.json',
- 	  SERVER: '/config/servers.json',
- 	  CRON: '/config/crons.json',
- 	  LOG: '/config/log4js.json',
- 	  SERVER_PROTOS: '/config/serverProtos.json',
- 	  CLIENT_PROTOS: '/config/clientProtos.json',
-    MASTER_HA: '/config/masterha.json',
-    LIFECYCLE: '/lifecycle.js',
-    SERVER_DIR: '/app/servers/'
- },
-=======
     MASTER: '/config/master.json',
     SERVER: '/config/servers.json',
     CRON: '/config/crons.json',
     LOG: '/config/log4js.json',
     SERVER_PROTOS: '/config/serverProtos.json',
-    CLIENT_PROTOS: '/config/clientProtos.json'
+    CLIENT_PROTOS: '/config/clientProtos.json',
+    MASTER_HA: '/config/masterha.json',
+    LIFECYCLE: '/lifecycle.js',
+    SERVER_DIR: '/app/servers/'
   },
->>>>>>> d5ad992b
 
   Dir: {
     HANDLER: 'handler',
@@ -42,35 +32,6 @@
     COMPONENT: 'components'
   },
 
-<<<<<<< HEAD
- Reserved: {
- 	 BASE: 'base',
- 	 MAIN: 'main',
-   MASTER: 'master',
-   SERVERS: 'servers',
-   ENV: 'env',
-   CPU: 'cpu',
-   ENV_DEV: 'development',
-   ENV_PRO: 'production',
-   ALL: 'all',
-   SERVER_TYPE: 'serverType',
-   SERVER_ID: 'serverId',
-   CURRENT_SERVER: 'curServer',
-   MODE: 'mode',
-   CLUSTER: 'clusters',
-   STAND_ALONE: 'stand-alone',
-   START: 'start',
-   AFTER_START: 'afterStart',
-   CRONS: 'crons',
-   ERROR_HANDLER: 'errorHandler',
-   GLOBAL_ERROR_HANDLER: 'globalErrorHandler',
-   AUTO_RESTART: 'auto-restart',
-   START_CLUSTER: 'cluster',
-   CLUSTER_COUNT: 'clusterCount',
-   CLUSTER_PREFIX: 'cluster-server-',
-   CLUSTER_SIGNAL: '++'
- },
-=======
   Reserved: {
     BASE: 'base',
     MAIN: 'main',
@@ -92,9 +53,12 @@
     CRONS: 'crons',
     ERROR_HANDLER: 'errorHandler',
     GLOBAL_ERROR_HANDLER: 'globalErrorHandler',
-    AUTO_RESTART: 'auto-restart'
+    AUTO_RESTART: 'auto-restart',
+    START_CLUSTER: 'cluster',
+    CLUSTER_COUNT: 'clusterCount',
+    CLUSTER_PREFIX: 'cluster-server-',
+    CLUSTER_SIGNAL: '++'
   },
->>>>>>> d5ad992b
 
   COMMAND: {
     TASKSET: 'taskset',
@@ -103,21 +67,14 @@
     SSH: 'ssh'
   },
 
-<<<<<<< HEAD
- PLATFORM: {
-   WIN: 'win32',
-   LINUX: 'linux'
- },
-
- LIFECYCLE: {
-   BEFORE_STARTUP: 'beforeStartup',
-   BEFORE_SHUTDOWN: 'beforeShutdown',
-   AFTER_STARTUP: 'afterStartup'
- }
-=======
   PLATFORM: {
     WIN: 'win32',
     LINUX: 'linux'
+  },
+
+  LIFECYCLE: {
+    BEFORE_STARTUP: 'beforeStartup',
+    BEFORE_SHUTDOWN: 'beforeShutdown',
+    AFTER_STARTUP: 'afterStartup'
   }
->>>>>>> d5ad992b
 };
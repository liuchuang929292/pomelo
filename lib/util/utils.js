var os = require('os');
var util = require('util');
<<<<<<< HEAD
var exec = require('child_process').exec;
=======
var Constants = require('./constants');
>>>>>>> 211e2dc8
var logger = require('pomelo-logger').getLogger('pomelo', __filename);

var utils = module.exports;

/**
 * Invoke callback with check
 */
utils.invokeCallback = function(cb) {
  if ( !! cb && typeof cb === 'function') {
    cb.apply(null, Array.prototype.slice.call(arguments, 1));
  }
};

/**
 * Get the count of elements of object
 */
utils.size = function(obj) {
  var count = 0;
  for (var i in obj) {
    if (obj.hasOwnProperty(i) && typeof obj[i] !== 'function') {
      count++;
    }
  }
  return count;
};

/**
 * Chech a string whether ends with another string
 */
utils.endsWith = function(str, suffix) {
  if (typeof str !== 'string' || typeof suffix !== 'string' ||
    suffix.length > str.length) {
    return false;
  }
  return str.indexOf(suffix, str.length - suffix.length) !== -1;
};

/**
 * Chech a string whether starts with another string
 */
utils.startsWith = function(str, prefix) {
  if (typeof str !== 'string' || typeof prefix !== 'string' ||
    prefix.length > str.length) {
    return false;
  }

  return str.indexOf(prefix) === 0;
};

/*
 * Date format
 */
utils.format = function(date, format) {
  format = format || 'MMddhhmm';
  var o = {
    "M+": date.getMonth() + 1, //month
    "d+": date.getDate(), //day
    "h+": date.getHours(), //hour
    "m+": date.getMinutes(), //minute
    "s+": date.getSeconds(), //second
    "q+": Math.floor((date.getMonth() + 3) / 3), //quarter
    "S": date.getMilliseconds() //millisecond
  };

  if (/(y+)/.test(format)) {
    format = format.replace(RegExp.$1, (date.getFullYear() + "").substr(4 - RegExp.$1.length));
  }

  for (var k in o) {
    if (new RegExp("(" + k + ")").test(format)) {
      format = format.replace(RegExp.$1, RegExp.$1.length === 1 ? o[k] :
        ("00" + o[k]).substr(("" + o[k]).length));
    }
  }
  return format;
};

/**
 * check if has Chinese characters.
 */
utils.hasChineseChar = function(str) {
  if (/.*[\u4e00-\u9fa5]+.*$/.test(str)) {
    return true;
  } else {
    return false;
  }
};

/**
 * transform unicode to utf8
 */
utils.unicodeToUtf8 = function(str) {
  var i, len, ch;
  var utf8Str = "";
  len = str.length;
  for (i = 0; i < len; i++) {
    ch = str.charCodeAt(i);

    if ((ch >= 0x0) && (ch <= 0x7F)) {
      utf8Str += str.charAt(i);

    } else if ((ch >= 0x80) && (ch <= 0x7FF)) {
      utf8Str += String.fromCharCode(0xc0 | ((ch >> 6) & 0x1F));
      utf8Str += String.fromCharCode(0x80 | (ch & 0x3F));

    } else if ((ch >= 0x800) && (ch <= 0xFFFF)) {
      utf8Str += String.fromCharCode(0xe0 | ((ch >> 12) & 0xF));
      utf8Str += String.fromCharCode(0x80 | ((ch >> 6) & 0x3F));
      utf8Str += String.fromCharCode(0x80 | (ch & 0x3F));

    } else if ((ch >= 0x10000) && (ch <= 0x1FFFFF)) {
      utf8Str += String.fromCharCode(0xF0 | ((ch >> 18) & 0x7));
      utf8Str += String.fromCharCode(0x80 | ((ch >> 12) & 0x3F));
      utf8Str += String.fromCharCode(0x80 | ((ch >> 6) & 0x3F));
      utf8Str += String.fromCharCode(0x80 | (ch & 0x3F));

    } else if ((ch >= 0x200000) && (ch <= 0x3FFFFFF)) {
      utf8Str += String.fromCharCode(0xF8 | ((ch >> 24) & 0x3));
      utf8Str += String.fromCharCode(0x80 | ((ch >> 18) & 0x3F));
      utf8Str += String.fromCharCode(0x80 | ((ch >> 12) & 0x3F));
      utf8Str += String.fromCharCode(0x80 | ((ch >> 6) & 0x3F));
      utf8Str += String.fromCharCode(0x80 | (ch & 0x3F));

    } else if ((ch >= 0x4000000) && (ch <= 0x7FFFFFFF)) {
      utf8Str += String.fromCharCode(0xFC | ((ch >> 30) & 0x1));
      utf8Str += String.fromCharCode(0x80 | ((ch >> 24) & 0x3F));
      utf8Str += String.fromCharCode(0x80 | ((ch >> 18) & 0x3F));
      utf8Str += String.fromCharCode(0x80 | ((ch >> 12) & 0x3F));
      utf8Str += String.fromCharCode(0x80 | ((ch >> 6) & 0x3F));
      utf8Str += String.fromCharCode(0x80 | (ch & 0x3F));

    }

  }
  return utf8Str;
};

/**
 * Check if server is exsit. 
 *
 */
utils.checkPort = function(server, cb) {
  if (!server['port'] && !server['clientPort']) {
    this.invokeCallback(cb, 'leisure');
    return;
  }
  var self = this;
  var p = server['port'] || server['clientPort'];
  var host = server['host'];
  var cmd = 'netstat -tln | grep ';
  if (!this.isLocal(host)) {
    cmd = 'ssh ' + host + ' ' + cmd;
  }

  var child = exec(cmd + p, function(err, stdout, stderr) {
    if (stdout) {
      self.invokeCallback(cb, 'busy');
    } else {
      p = server['clientPort'];
      exec(cmd + p, function(err, stdout, stderr) {
        if (stdout) {
          self.invokeCallback(cb, 'busy');
        } else {
          self.invokeCallback(cb, 'leisure');
        }
      });
    }
  });
};

utils.isLocal = function(host) {
  return host === '127.0.0.1' || host === 'localhost' || inLocal(host);
};

/**
 * Load cluster server.
 *
 */
utils.loadCluster = function(app, server, serverMap) {
  var increaseFields = {};
  var host = server.host;
  var count = parseInt(server[Constants.Reserved.CLUSTER_COUNT]);
  var seq = app.clusterSeq[server.serverType];
  if(!seq) {
    seq = 0;
    app.clusterSeq[server.serverType] = count;
  } else {
    app.clusterSeq[server.serverType] = seq + count;
  }

  for(var key in server) {
    var value = server[key].toString();
    if(value.indexOf(Constants.Reserved.CLUSTER_SIGNAL) > 0) {
      var base = server[key].slice(0, -2);
      increaseFields[key] = base;
    }
  }

  var clone = function(src) {
    var rs = {};
    for(var key in src) {
      rs[key] = src[key];
    }
    return rs;
  };
  for(var i=0, l=seq; i<count; i++,l++) {
    var cserver = clone(server);
    cserver.id = Constants.Reserved.CLUSTER_PREFIX + server.serverType + '-' + l;
    for(var key in increaseFields) {
      var value = parseInt(increaseFields[key]);
      cserver[key] = value + i;
    }
    serverMap[cserver.id] = cserver;
  }
};

var inLocal = function(host) {
  for (var index in localIps) {
    if (host === localIps[index]) {
      return true;
    }
  }
  return false;
};

var localIps = function() {
  var ifaces = os.networkInterfaces();
  var ips = [];
  var func = function(details) {
    if (details.family === 'IPv4') {
      ips.push(details.address);
    }
  };
  for (var dev in ifaces) {
    ifaces[dev].forEach(func);
  }
  return ips;
}();<|MERGE_RESOLUTION|>--- conflicted
+++ resolved
@@ -1,11 +1,7 @@
 var os = require('os');
 var util = require('util');
-<<<<<<< HEAD
 var exec = require('child_process').exec;
-=======
 var Constants = require('./constants');
->>>>>>> 211e2dc8
-var logger = require('pomelo-logger').getLogger('pomelo', __filename);
 
 var utils = module.exports;
 

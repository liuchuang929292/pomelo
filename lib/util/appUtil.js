var async = require('async');
var log = require('./log');
<<<<<<< HEAD
var utils = require('./utils');
=======
var path = require('path');
var Constants = require('./constants');
>>>>>>> b90a432e
var logger = require('pomelo-logger').getLogger('pomelo', __filename);

/**
 * Initialize application configuration.
 */
module.exports.defaultConfiguration = function (app) {
  var args = parseArgs(process.argv);
  setupEnv(app, args);
  loadMaster(app);
  loadServers(app);
  processArgs(app, args);
  configLogger(app);
};

/**
 * Load default components for application.
 */
module.exports.loadDefaultComponents = function(app) {
  var pomelo = require('../pomelo');
  // load system default components
  if (app.serverType === Constants.Reserved.MASTER) {
    app.load(pomelo.master, app.get('masterConfig'));
  } else {
    app.load(pomelo.proxy, app.get('proxyConfig'));
    if(app.getCurServer().port) {
      app.load(pomelo.remote, app.get('remoteConfig'));
    }
    if(app.isFrontend()) {
      app.load(pomelo.connection, app.get('connectionConfig'));
      app.load(pomelo.connector, app.get('connectorConfig'));
      app.load(pomelo.session, app.get('sessionConfig'));
      app.load(pomelo.pushScheduler, app.get('pushSchedulerConfig'));
    }
    app.load(pomelo.backendSession, app.get('backendSessionConfig'));
    app.load(pomelo.channel, app.get('channelConfig'));
    app.load(pomelo.server, app.get('serverConfig'));
  }
  app.load(pomelo.monitor, app.get('monitorConfig'));
};

/**
 * Stop components.
 *
 * @param  {Array}  comps component list
 * @param  {Number}   index current component index
 * @param  {Boolean}  force whether stop component immediately
 * @param  {Function} cb
 */
module.exports.stopComps = function(comps, index, force, cb) {
  if(index >= comps.length) {
    utils.invokeCallback(cb);
    return;
  }
  var comp = comps[index];
  if(typeof comp.stop === 'function') {
    comp.stop(force, function() {
      // ignore any error
      module.exports.stopComps(comps, index +1, force, cb);
    });
  } else {
    module.exports.stopComps(comps, index +1, force, cb);
  }
};

/**
 * Apply command to loaded components.
 * This method would invoke the component {method} in series.
 * Any component {method} return err, it would return err directly.
 *
 * @param {Array} comps loaded component list
 * @param {String} method component lifecycle method name, such as: start, stop
 * @param {Function} cb
 */
module.exports.optComponents = function(comps, method, cb) {
  var i = 0;
  async.forEachSeries(comps, function(comp, done) {
    i++;
    if(typeof comp[method] === 'function') {
      comp[method](done);
    } else {
      done();
    }
  }, function(err) {
    if(err) {
      logger.error('fail to operate component, method:%s, err:' + err.stack, method);
    }
    utils.invokeCallback(cb, err);
  });
};

/**
 * Load server info from config/servers.json.
 */
var loadServers = function(app) {
  app.loadConfig(Constants.Reserved.SERVERS, path.join(app.getBase(), Constants.FilePath.SERVER));
  var servers = app.get(Constants.Reserved.SERVERS);
  var serverMap = {}, slist, i, l, server;
  for(var serverType in servers) {
    slist = servers[serverType];
    for(i=0, l=slist.length; i<l; i++) {
      server = slist[i];
      server.serverType = serverType;
      serverMap[server.id] = server;
      if(server.wsPort) {
        logger.warn('wsPort is deprecated, use clientPort in frontend server instead, server: %j', server);
      }
    }
  }

  app.set(Constants.KeyWords.SERVER_MAP, serverMap);
};

/**
 * Load master info from config/master.json.
 */
var loadMaster = function(app) {
  app.loadConfig(Constants.Reserved.MASTER, path.join(app.getBase(), Constants.FilePath.MASTER));
  app.master = app.get(Constants.Reserved.MASTER);
};

/**
 * Process server start command
 */
var processArgs = function(app, args) {
  var serverType = args.serverType || Constants.Reserved.MASTER;
  var serverId = args.id || app.getMaster().id;
  var mode = args.mode || Constants.Reserved.CLUSTER;
  var masterha = args.masterha || 'false';

  app.set(Constants.Reserved.MAIN, args.main, true);
  app.set(Constants.Reserved.SERVER_TYPE, serverType, true);
  app.set(Constants.Reserved.SERVER_ID, serverId, true);
  app.set(Constants.Reserved.MODE, mode, true);

 if(serverType !== Constants.Reserved.MASTER) {
    app.set(Constants.Reserved.CURRENT_SERVER, args, true);
  } else {
    app.set(Constants.Reserved.CURRENT_SERVER, app.getMaster(), true);
  }

  if(masterha === 'true') {
    app.master = args;
    app.set(Constants.Reserved.CURRENT_SERVER, args, true);
  }
};

/**
 * Setup enviroment.
 */
var setupEnv = function(app, args) {
  app.set(Constants.Reserved.ENV, args.env || process.env.NODE_ENV || Constants.Reserved.ENV_DEV, true);
};

var configLogger = function(app) {
  if(process.env.POMELO_LOGGER !== 'off') {
    log.configure(app, path.join(app.getBase(), Constants.FilePath.LOG));
  }
};

/**
 * Parse command line arguments.
 *
 * @param args command line arguments
 *
 * @return Object args_map map of arguments
 */
var parseArgs = function (args) {
  var args_map = {};
  var main_pos = 1;

  while(args[main_pos].indexOf('--')>0){
    main_pos++;
  }
  args_map.main = args[main_pos];

  for (var i = (main_pos+1); i < args.length; i++) {
    var str = args[i].split('=');
    var value = str[1];
    if(!isNaN(parseInt(str[1],10)) && (str[1].indexOf('.')<0))
      value = parseInt(str[1],10);
    args_map[str[0]] = value;
  }
  return args_map;
};<|MERGE_RESOLUTION|>--- conflicted
+++ resolved
@@ -1,11 +1,8 @@
 var async = require('async');
 var log = require('./log');
-<<<<<<< HEAD
 var utils = require('./utils');
-=======
 var path = require('path');
 var Constants = require('./constants');
->>>>>>> b90a432e
 var logger = require('pomelo-logger').getLogger('pomelo', __filename);
 
 /**

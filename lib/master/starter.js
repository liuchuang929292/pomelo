--- conflicted
+++ resolved
@@ -164,19 +164,9 @@
 var spawnProcess = function(command, host, options, cb) {
   var child = null;
 
-<<<<<<< HEAD
   if(env === Constants.Reserved.ENV_DEV) {
     child = cp.spawn(command, options);
     var prefix = command === Constants.COMMAND.SSH ? '[' + host + '] ' : '';
-=======
-  child.stderr.on('data', function (chunk) {
-    var msg = chunk.toString();
-    process.stderr.write(msg);
-    if (typeof cb === 'function') {
-      cb(msg);
-    }
-  });
->>>>>>> 211e2dc8
 
     child.stderr.on('data', function (chunk) {
       var msg = chunk.toString();

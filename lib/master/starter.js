--- conflicted
+++ resolved
@@ -62,10 +62,6 @@
       }
       options.push(util.format('%s=%s', key, server[key]));
     }
-<<<<<<< HEAD
-
-=======
->>>>>>> 7d6bd4e8
     starter.localrun(process.execPath, null, options, cb);
   } else {
     cmd = util.format('cd "%s" && "%s"', app.getBase(), process.execPath);
@@ -165,11 +161,7 @@
  * @param {Callback} callback
  *
  */
-<<<<<<< HEAD
 starter.localrun = function (cmd, host, options, callback) {
-=======
-starter.localrun = function(cmd,host,options,callback) {
->>>>>>> 7d6bd4e8
   logger.info('Executing ' + cmd + ' ' + options + ' locally');
   spawnProcess(cmd, host, options, callback);
 };

--- conflicted
+++ resolved
@@ -172,15 +172,8 @@
   });
 
   child.stdout.on('data', function (chunk) {
-<<<<<<< HEAD
-    if (env !== ENV_PRODUCTION) {
-      var msg = prefix + chunk.toString();
-      logger.info(msg);
-    }
-=======
     var msg = prefix + chunk.toString();
     process.stdout.write(msg);
->>>>>>> ed206445
   });
 
   child.on('exit', function (code) {

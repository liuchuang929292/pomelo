/*!
 * Pomelo
 * Copyright(c) 2012 xiechengchao <xiecc@163.com>
 * MIT Licensed
 */

/**
 * Module dependencies.
 */
var fs = require('fs');
var path = require('path');
var application = require('./application');


/**
 * Expose `createApplication()`.
 *
 * @module
 */

var Pomelo = module.exports = {};

/**
 * Framework version.
 */
<<<<<<< HEAD
Pomelo.version = '0.1';
=======

Pomelo.version = '0.2.x';
>>>>>>> c1b7a8ac

/**
 * Event definitions that would be emitted by app.event
 */
Pomelo.events = require('./util/events');

/**
 * auto loaded components
 */
Pomelo.components = {};

/**
 * auto loaded filters
 * @type {Object}
 */
Pomelo.filters = {};

var self = this;

/**
 * Create an pomelo application.
 *
 * @return {Application}
 * @memberOf Pomelo
 * @api public
 */
Pomelo.createApp = function (opts) {
  var app = application;
  app.init(opts);
  self.app = app;
  return app;
};

/**
 * Get application
 */
Object.defineProperty(Pomelo, 'app', {
  get:function () {
    return self.app;
  }
});

Pomelo.channelService = require('./common/service/channelService');
Pomelo.taskManager = require('./common/service/taskManager');

/**
 * Auto-load bundled components with getters.
 */
fs.readdirSync(__dirname + '/components').forEach(function (filename) {
  if (!/\.js$/.test(filename)) {
    return;
  }
  var name = path.basename(filename, '.js');

  function load() {
    return require('./components/' + name);
  }
  Pomelo.components.__defineGetter__(name, load);
  Pomelo.__defineGetter__(name, load);
});

fs.readdirSync(__dirname + '/filters/handler').forEach(function (filename) {
  if (!/\.js$/.test(filename)) {
    return;
  }
  var name = path.basename(filename, '.js');

  function load() {
    return require('./filters/handler/' + name);
  }
  Pomelo.filters.__defineGetter__(name, load);
  Pomelo.__defineGetter__(name, load);
});<|MERGE_RESOLUTION|>--- conflicted
+++ resolved
@@ -23,12 +23,8 @@
 /**
  * Framework version.
  */
-<<<<<<< HEAD
-Pomelo.version = '0.1';
-=======
 
 Pomelo.version = '0.2.x';
->>>>>>> c1b7a8ac
 
 /**
  * Event definitions that would be emitted by app.event
